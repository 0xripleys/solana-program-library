--- conflicted
+++ resolved
@@ -10,27 +10,16 @@
 
 [dependencies]
 clap = "=2.34.0"
-<<<<<<< HEAD
-solana-clap-utils = "1.11"
-solana-cli-config = "1.11"
-solana-client = "1.11"
-solana-logger = "1.11"
-solana-sdk = "1.11"
-solana-program = "1.11"
+solana-clap-utils = "1.14.10"
+solana-cli-config = "1.14.10"
+solana-client = "1.14.10"
+solana-logger = "1.14.10"
+solana-sdk = "1.14.10"
+solana-program = "1.14.10"
+solend-sdk = { path="../sdk" }
 solend-program = { path="../program", features = [ "no-entrypoint" ] }
 spl-token = { version = "3.3.0", features=["no-entrypoint"] }
 spl-associated-token-account = "1.0"
-=======
-solana-clap-utils = "=1.9.18"
-solana-cli-config = "=1.9.18"
-solana-client = "=1.9.18"
-solana-logger = "=1.9.18"
-solana-sdk = "=1.9.18"
-solana-program = "=1.9.18"
-solend-sdk = { path="../sdk" }
-spl-token = { version = "3.2.0", features=["no-entrypoint"] }
-spl-associated-token-account = "1.0.3"
->>>>>>> 8594030a
 
 [[bin]]
 name = "solend-program"
