#![cfg(feature = "test-bpf")]

mod helpers;

use helpers::*;
use solana_program_test::*;
use solana_sdk::{
    signature::{Keypair, Signer},
    transaction::Transaction,
};
use solend_program::{
    instruction::{liquidate_obligation_and_redeem_reserve_collateral, refresh_obligation},
    processor::process_instruction,
    state::{INITIAL_COLLATERAL_RATIO, LIQUIDATION_CLOSE_FACTOR},
};
use std::cmp::max;

#[tokio::test]
async fn test_success() {
    let mut test = ProgramTest::new(
        "solend_program",
        solend_program::id(),
        processor!(process_instruction),
    );

    // limit to track compute unit increase
    test.set_compute_max_units(101_000);

    // 100 SOL collateral
    const SOL_DEPOSIT_AMOUNT_LAMPORTS: u64 = 100 * LAMPORTS_TO_SOL * INITIAL_COLLATERAL_RATIO;
    // 100 SOL * 80% LTV -> 80 SOL * 20 USDC -> 1600 USDC borrow
    const USDC_BORROW_AMOUNT_FRACTIONAL: u64 = 1_600 * FRACTIONAL_TO_USDC;
    // 1600 USDC * 20% -> 320 USDC liquidation
    const USDC_LIQUIDATION_AMOUNT_FRACTIONAL: u64 =
        USDC_BORROW_AMOUNT_FRACTIONAL * (LIQUIDATION_CLOSE_FACTOR as u64) / 100;
    // 320 USDC / 20 USDC per SOL -> 16 SOL + 10% bonus -> 17.6 SOL (88/5)
    const SOL_LIQUIDATION_AMOUNT_LAMPORTS: u64 =
        LAMPORTS_TO_SOL * INITIAL_COLLATERAL_RATIO * 88 * (LIQUIDATION_CLOSE_FACTOR as u64) / 100;

    const SOL_RESERVE_COLLATERAL_LAMPORTS: u64 = 2 * SOL_DEPOSIT_AMOUNT_LAMPORTS;
    const USDC_RESERVE_LIQUIDITY_FRACTIONAL: u64 = 2 * USDC_BORROW_AMOUNT_FRACTIONAL;

    let user_accounts_owner = Keypair::new();
    let lending_market = add_lending_market(&mut test);

    let mut reserve_config = test_reserve_config();
    reserve_config.loan_to_value_ratio = 50;
    reserve_config.liquidation_threshold = 80;
    reserve_config.liquidation_bonus = 10;

    let sol_oracle = add_sol_oracle(&mut test);
    let sol_test_reserve = add_reserve(
        &mut test,
        &lending_market,
        &sol_oracle,
        &user_accounts_owner,
        AddReserveArgs {
            collateral_amount: SOL_RESERVE_COLLATERAL_LAMPORTS,
            liquidity_amount: SOL_DEPOSIT_AMOUNT_LAMPORTS / INITIAL_COLLATERAL_RATIO,
            liquidity_mint_pubkey: spl_token::native_mint::id(),
            liquidity_mint_decimals: 9,
            config: reserve_config,
            mark_fresh: true,
            ..AddReserveArgs::default()
        },
    );

    let mut reserve_config = test_reserve_config();
    reserve_config.loan_to_value_ratio = 50;
    reserve_config.liquidation_threshold = 80;
    reserve_config.liquidation_bonus = 10;
    let usdc_mint = add_usdc_mint(&mut test);
    let usdc_oracle = add_usdc_oracle(&mut test);
    let usdc_test_reserve = add_reserve(
        &mut test,
        &lending_market,
        &usdc_oracle,
        &user_accounts_owner,
        AddReserveArgs {
            borrow_amount: USDC_BORROW_AMOUNT_FRACTIONAL,
            user_liquidity_amount: USDC_BORROW_AMOUNT_FRACTIONAL,
            liquidity_amount: USDC_RESERVE_LIQUIDITY_FRACTIONAL,
            liquidity_mint_pubkey: usdc_mint.pubkey,
            liquidity_mint_decimals: usdc_mint.decimals,
            config: reserve_config,
            mark_fresh: true,
            ..AddReserveArgs::default()
        },
    );

    let test_obligation = add_obligation(
        &mut test,
        &lending_market,
        &user_accounts_owner,
        AddObligationArgs {
            deposits: &[(&sol_test_reserve, SOL_DEPOSIT_AMOUNT_LAMPORTS)],
            borrows: &[(&usdc_test_reserve, USDC_BORROW_AMOUNT_FRACTIONAL)],
            ..AddObligationArgs::default()
        },
    );

    let (mut banks_client, payer, recent_blockhash) = test.start().await;

    let initial_user_liquidity_balance =
        get_token_balance(&mut banks_client, usdc_test_reserve.user_liquidity_pubkey).await;
    let initial_liquidity_supply_balance =
        get_token_balance(&mut banks_client, usdc_test_reserve.liquidity_supply_pubkey).await;
    let initial_user_collateral_balance =
        get_token_balance(&mut banks_client, sol_test_reserve.user_collateral_pubkey).await;
    let initial_collateral_supply_balance =
        get_token_balance(&mut banks_client, sol_test_reserve.collateral_supply_pubkey).await;
    let initial_user_withdraw_liquidity_balance =
        get_token_balance(&mut banks_client, sol_test_reserve.user_liquidity_pubkey).await;
    let initial_fee_receiver_withdraw_liquidity_balance =
        get_token_balance(&mut banks_client, sol_test_reserve.config.fee_receiver).await;

    let mut transaction = Transaction::new_with_payer(
        &[
            refresh_obligation(
                solend_program::id(),
                test_obligation.pubkey,
                vec![sol_test_reserve.pubkey, usdc_test_reserve.pubkey],
            ),
            liquidate_obligation_and_redeem_reserve_collateral(
                solend_program::id(),
                USDC_LIQUIDATION_AMOUNT_FRACTIONAL,
                usdc_test_reserve.user_liquidity_pubkey,
                sol_test_reserve.user_collateral_pubkey,
                sol_test_reserve.user_liquidity_pubkey,
                usdc_test_reserve.pubkey,
                usdc_test_reserve.liquidity_supply_pubkey,
                sol_test_reserve.pubkey,
                sol_test_reserve.collateral_mint_pubkey,
                sol_test_reserve.collateral_supply_pubkey,
                sol_test_reserve.liquidity_supply_pubkey,
                sol_test_reserve.config.fee_receiver,
                test_obligation.pubkey,
                lending_market.pubkey,
                user_accounts_owner.pubkey(),
            ),
        ],
        Some(&payer.pubkey()),
    );

    transaction.sign(&[&payer, &user_accounts_owner], recent_blockhash);
    assert!(banks_client.process_transaction(transaction).await.is_ok());

    let user_liquidity_balance =
        get_token_balance(&mut banks_client, usdc_test_reserve.user_liquidity_pubkey).await;
    assert_eq!(
        user_liquidity_balance,
        initial_user_liquidity_balance - USDC_LIQUIDATION_AMOUNT_FRACTIONAL
    );

    let liquidity_supply_balance =
        get_token_balance(&mut banks_client, usdc_test_reserve.liquidity_supply_pubkey).await;
    assert_eq!(
        liquidity_supply_balance,
        initial_liquidity_supply_balance + USDC_LIQUIDATION_AMOUNT_FRACTIONAL
    );

    let user_collateral_balance =
        get_token_balance(&mut banks_client, sol_test_reserve.user_collateral_pubkey).await;
    assert_eq!(user_collateral_balance, initial_user_collateral_balance);

    let user_withdraw_liquidity_balance =
        get_token_balance(&mut banks_client, sol_test_reserve.user_liquidity_pubkey).await;
    let fee_receiver_withdraw_liquidity_balance =
        get_token_balance(&mut banks_client, sol_test_reserve.config.fee_receiver).await;
    assert_eq!(
        user_withdraw_liquidity_balance + fee_receiver_withdraw_liquidity_balance,
        initial_user_withdraw_liquidity_balance
            + initial_fee_receiver_withdraw_liquidity_balance
            + SOL_LIQUIDATION_AMOUNT_LAMPORTS
    );

    assert_eq!(
        // 30% of the bonus
<<<<<<< HEAD
        // SOL_LIQUIDATION_AMOUNT_LAMPORTS * 3 / 10 / 11,
        // 0 % min 1 for now
        // max(SOL_LIQUIDATION_AMOUNT_LAMPORTS * 0 / 10 / 11, 1),
        1,
=======
        max(SOL_LIQUIDATION_AMOUNT_LAMPORTS * 3 / 10 / 11, 1),
>>>>>>> 6a2d4aa4
        (fee_receiver_withdraw_liquidity_balance - initial_fee_receiver_withdraw_liquidity_balance)
    );

    let collateral_supply_balance =
        get_token_balance(&mut banks_client, sol_test_reserve.collateral_supply_pubkey).await;
    assert_eq!(
        collateral_supply_balance,
        initial_collateral_supply_balance - SOL_LIQUIDATION_AMOUNT_LAMPORTS
    );

    let obligation = test_obligation.get_state(&mut banks_client).await;
    assert_eq!(
        obligation.deposits[0].deposited_amount,
        SOL_DEPOSIT_AMOUNT_LAMPORTS - SOL_LIQUIDATION_AMOUNT_LAMPORTS
    );
    assert_eq!(
        obligation.borrows[0].borrowed_amount_wads,
        (USDC_BORROW_AMOUNT_FRACTIONAL - USDC_LIQUIDATION_AMOUNT_FRACTIONAL).into()
    )
}

#[tokio::test]
async fn test_success_insufficent_liquidity() {
    let mut test = ProgramTest::new(
        "solend_program",
        solend_program::id(),
        processor!(process_instruction),
    );

    // limit to track compute unit increase
    test.set_compute_max_units(101_000);

    // 100 SOL collateral
    const SOL_DEPOSIT_AMOUNT_LAMPORTS: u64 = 100 * LAMPORTS_TO_SOL * INITIAL_COLLATERAL_RATIO;
    // 100 SOL * 80% LTV -> 80 SOL * 20 USDC -> 1600 USDC borrow
    const USDC_BORROW_AMOUNT_FRACTIONAL: u64 = 1_600 * FRACTIONAL_TO_USDC;
    // 1600 USDC * 20% -> 320 USDC liquidation
    const USDC_LIQUIDATION_AMOUNT_FRACTIONAL: u64 =
        USDC_BORROW_AMOUNT_FRACTIONAL * (LIQUIDATION_CLOSE_FACTOR as u64) / 100;
    // 320 USDC / 20 USDC per SOL -> 16 SOL + 10% bonus -> 17.6 SOL (88/5)
    const SOL_LIQUIDATION_AMOUNT_LAMPORTS: u64 =
        LAMPORTS_TO_SOL * INITIAL_COLLATERAL_RATIO * 88 * (LIQUIDATION_CLOSE_FACTOR as u64) / 100;

    const SOL_RESERVE_COLLATERAL_LAMPORTS: u64 = 2 * SOL_DEPOSIT_AMOUNT_LAMPORTS;
    const USDC_RESERVE_LIQUIDITY_FRACTIONAL: u64 = 2 * USDC_BORROW_AMOUNT_FRACTIONAL;
    const AVAILABLE_SOL_LIQUIDITY: u64 = LAMPORTS_TO_SOL / 2;

    let user_accounts_owner = Keypair::new();
    let lending_market = add_lending_market(&mut test);

    let mut reserve_config = test_reserve_config();
    reserve_config.loan_to_value_ratio = 50;
    reserve_config.liquidation_threshold = 80;
    reserve_config.liquidation_bonus = 10;

    let sol_oracle = add_sol_oracle(&mut test);
    let sol_test_reserve = add_reserve(
        &mut test,
        &lending_market,
        &sol_oracle,
        &user_accounts_owner,
        AddReserveArgs {
            collateral_amount: SOL_RESERVE_COLLATERAL_LAMPORTS,
            liquidity_amount: SOL_DEPOSIT_AMOUNT_LAMPORTS / INITIAL_COLLATERAL_RATIO,
            borrow_amount: SOL_DEPOSIT_AMOUNT_LAMPORTS - AVAILABLE_SOL_LIQUIDITY,
            liquidity_mint_pubkey: spl_token::native_mint::id(),
            liquidity_mint_decimals: 9,
            config: reserve_config,
            mark_fresh: true,
            ..AddReserveArgs::default()
        },
    );

    let mut reserve_config = test_reserve_config();
    reserve_config.loan_to_value_ratio = 50;
    reserve_config.liquidation_threshold = 80;
    reserve_config.liquidation_bonus = 10;
    let usdc_mint = add_usdc_mint(&mut test);
    let usdc_oracle = add_usdc_oracle(&mut test);
    let usdc_test_reserve = add_reserve(
        &mut test,
        &lending_market,
        &usdc_oracle,
        &user_accounts_owner,
        AddReserveArgs {
            borrow_amount: USDC_BORROW_AMOUNT_FRACTIONAL,
            user_liquidity_amount: USDC_BORROW_AMOUNT_FRACTIONAL,
            liquidity_amount: USDC_RESERVE_LIQUIDITY_FRACTIONAL,
            liquidity_mint_pubkey: usdc_mint.pubkey,
            liquidity_mint_decimals: usdc_mint.decimals,
            config: reserve_config,
            mark_fresh: true,
            ..AddReserveArgs::default()
        },
    );

    let test_obligation = add_obligation(
        &mut test,
        &lending_market,
        &user_accounts_owner,
        AddObligationArgs {
            deposits: &[(&sol_test_reserve, SOL_DEPOSIT_AMOUNT_LAMPORTS)],
            borrows: &[(&usdc_test_reserve, USDC_BORROW_AMOUNT_FRACTIONAL)],
            ..AddObligationArgs::default()
        },
    );

    let (mut banks_client, payer, recent_blockhash) = test.start().await;

    let initial_user_liquidity_balance =
        get_token_balance(&mut banks_client, usdc_test_reserve.user_liquidity_pubkey).await;
    let initial_liquidity_supply_balance =
        get_token_balance(&mut banks_client, usdc_test_reserve.liquidity_supply_pubkey).await;
    let initial_user_collateral_balance =
        get_token_balance(&mut banks_client, sol_test_reserve.user_collateral_pubkey).await;
    let initial_collateral_supply_balance =
        get_token_balance(&mut banks_client, sol_test_reserve.collateral_supply_pubkey).await;
    let initial_user_withdraw_liquidity_balance =
        get_token_balance(&mut banks_client, sol_test_reserve.user_liquidity_pubkey).await;
    let initial_fee_reciever_withdraw_liquidity_balance =
        get_token_balance(&mut banks_client, sol_test_reserve.config.fee_receiver).await;

    let mut transaction = Transaction::new_with_payer(
        &[
            refresh_obligation(
                solend_program::id(),
                test_obligation.pubkey,
                vec![sol_test_reserve.pubkey, usdc_test_reserve.pubkey],
            ),
            liquidate_obligation_and_redeem_reserve_collateral(
                solend_program::id(),
                USDC_LIQUIDATION_AMOUNT_FRACTIONAL,
                usdc_test_reserve.user_liquidity_pubkey,
                sol_test_reserve.user_collateral_pubkey,
                sol_test_reserve.user_liquidity_pubkey,
                usdc_test_reserve.pubkey,
                usdc_test_reserve.liquidity_supply_pubkey,
                sol_test_reserve.pubkey,
                sol_test_reserve.collateral_mint_pubkey,
                sol_test_reserve.collateral_supply_pubkey,
                sol_test_reserve.liquidity_supply_pubkey,
                sol_test_reserve.config.fee_receiver,
                test_obligation.pubkey,
                lending_market.pubkey,
                user_accounts_owner.pubkey(),
            ),
        ],
        Some(&payer.pubkey()),
    );

    transaction.sign(&[&payer, &user_accounts_owner], recent_blockhash);
    assert!(banks_client.process_transaction(transaction).await.is_ok());

    let user_liquidity_balance =
        get_token_balance(&mut banks_client, usdc_test_reserve.user_liquidity_pubkey).await;
    assert_eq!(
        user_liquidity_balance,
        initial_user_liquidity_balance - USDC_LIQUIDATION_AMOUNT_FRACTIONAL
    );

    let liquidity_supply_balance =
        get_token_balance(&mut banks_client, usdc_test_reserve.liquidity_supply_pubkey).await;
    assert_eq!(
        liquidity_supply_balance,
        initial_liquidity_supply_balance + USDC_LIQUIDATION_AMOUNT_FRACTIONAL
    );

    // assert_eq!(USDC_LIQUIDATION_AMOUNT_FRACTIONAL, 0);
    let user_collateral_balance =
        get_token_balance(&mut banks_client, sol_test_reserve.user_collateral_pubkey).await;
    assert_eq!(
        user_collateral_balance,
        initial_user_collateral_balance + SOL_LIQUIDATION_AMOUNT_LAMPORTS - AVAILABLE_SOL_LIQUIDITY
    );

    let user_withdraw_liquidity_balance =
        get_token_balance(&mut banks_client, sol_test_reserve.user_liquidity_pubkey).await;
    let fee_reciever_withdraw_liquidity_balance =
        get_token_balance(&mut banks_client, sol_test_reserve.config.fee_receiver).await;
    assert_eq!(
        user_withdraw_liquidity_balance + fee_reciever_withdraw_liquidity_balance,
        initial_user_withdraw_liquidity_balance
            + initial_fee_reciever_withdraw_liquidity_balance
            + AVAILABLE_SOL_LIQUIDITY
    );

    assert_eq!(
        // 30% of the bonus (math looks stupid because need to divide but round up so x/y -> (x-1)/y+1 )
        max(
<<<<<<< HEAD
            // (min(SOL_LIQUIDATION_AMOUNT_LAMPORTS, AVAILABLE_SOL_LIQUIDITY) * 0) / (10 * 11),
            0, 1
=======
            (min(SOL_LIQUIDATION_AMOUNT_LAMPORTS, AVAILABLE_SOL_LIQUIDITY) * 3 - 1) / (10 * 11) + 1,
            1
>>>>>>> 6a2d4aa4
        ),
        (fee_reciever_withdraw_liquidity_balance - initial_fee_reciever_withdraw_liquidity_balance)
    );

    let collateral_supply_balance =
        get_token_balance(&mut banks_client, sol_test_reserve.collateral_supply_pubkey).await;
    assert_eq!(
        collateral_supply_balance,
        initial_collateral_supply_balance - SOL_LIQUIDATION_AMOUNT_LAMPORTS
    );

    let obligation = test_obligation.get_state(&mut banks_client).await;
    assert_eq!(
        obligation.deposits[0].deposited_amount,
        SOL_DEPOSIT_AMOUNT_LAMPORTS - SOL_LIQUIDATION_AMOUNT_LAMPORTS
    );
    assert_eq!(
        obligation.borrows[0].borrowed_amount_wads,
        (USDC_BORROW_AMOUNT_FRACTIONAL - USDC_LIQUIDATION_AMOUNT_FRACTIONAL).into()
    )
}<|MERGE_RESOLUTION|>--- conflicted
+++ resolved
@@ -13,7 +13,7 @@
     processor::process_instruction,
     state::{INITIAL_COLLATERAL_RATIO, LIQUIDATION_CLOSE_FACTOR},
 };
-use std::cmp::max;
+use std::cmp::{max, min};
 
 #[tokio::test]
 async fn test_success() {
@@ -176,14 +176,7 @@
 
     assert_eq!(
         // 30% of the bonus
-<<<<<<< HEAD
-        // SOL_LIQUIDATION_AMOUNT_LAMPORTS * 3 / 10 / 11,
-        // 0 % min 1 for now
-        // max(SOL_LIQUIDATION_AMOUNT_LAMPORTS * 0 / 10 / 11, 1),
-        1,
-=======
         max(SOL_LIQUIDATION_AMOUNT_LAMPORTS * 3 / 10 / 11, 1),
->>>>>>> 6a2d4aa4
         (fee_receiver_withdraw_liquidity_balance - initial_fee_receiver_withdraw_liquidity_balance)
     );
 
@@ -373,13 +366,8 @@
     assert_eq!(
         // 30% of the bonus (math looks stupid because need to divide but round up so x/y -> (x-1)/y+1 )
         max(
-<<<<<<< HEAD
-            // (min(SOL_LIQUIDATION_AMOUNT_LAMPORTS, AVAILABLE_SOL_LIQUIDITY) * 0) / (10 * 11),
-            0, 1
-=======
             (min(SOL_LIQUIDATION_AMOUNT_LAMPORTS, AVAILABLE_SOL_LIQUIDITY) * 3 - 1) / (10 * 11) + 1,
             1
->>>>>>> 6a2d4aa4
         ),
         (fee_reciever_withdraw_liquidity_balance - initial_fee_reciever_withdraw_liquidity_balance)
     );
