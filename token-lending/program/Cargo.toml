[package]
name = "solend-program"
version = "0.1.0"
description = "Solend Program"
authors = ["Solend Maintainers <maintainers@solend.fi>"]
repository = "https://github.com/solendprotocol/solana-program-library"
license = "Apache-2.0"
edition = "2018"

[features]
no-entrypoint = []
test-bpf = []

[dependencies]
<<<<<<< HEAD
arrayref = "0.3.6"
bytemuck = "1.5.1"
num-derive = "0.3"
num-traits = "0.2"
solana-program = "1.11"
spl-token = { version = "3.3.0", features=["no-entrypoint"] }
switchboard-program = "0.2"
switchboard-v2 = { git = "https://github.com/0xripleys/switchboard-v2.git", branch = "0xripleys_add_new_fn" }
thiserror = "1.0"
uint = "=0.9.1"
rust_decimal = "1.26"
=======
pyth-sdk-solana = "0.7.0"
solana-program = "=1.9.18"
spl-token = { version = "3.2.0", features=["no-entrypoint"] }
solend-sdk = { path = "../sdk" }
static_assertions = "1.1.0"
switchboard-program = "0.2.0"
switchboard-v2 = "0.1.3"
>>>>>>> 8594030a

[dev-dependencies]
assert_matches = "1.5.0"
bytemuck = "1.5.1"
base64 = "0.13"
log = "0.4.14"
proptest = "1.0"
solana-program-test = "1.11"
solana-sdk = "1.11"
serde = "1.0"
serde_yaml = "0.8"
thiserror = "1.0"

[lib]
crate-type = ["cdylib", "lib"]

[profile.release]
lto = "fat"
codegen-units = 1

[profile.release.build-override]
opt-level = 3
incremental = false
codegen-units = 1<|MERGE_RESOLUTION|>--- conflicted
+++ resolved
@@ -12,27 +12,13 @@
 test-bpf = []
 
 [dependencies]
-<<<<<<< HEAD
-arrayref = "0.3.6"
-bytemuck = "1.5.1"
-num-derive = "0.3"
-num-traits = "0.2"
-solana-program = "1.11"
+pyth-sdk-solana = "0.7.0"
+solana-program = "=1.14.10"
 spl-token = { version = "3.3.0", features=["no-entrypoint"] }
-switchboard-program = "0.2"
-switchboard-v2 = { git = "https://github.com/0xripleys/switchboard-v2.git", branch = "0xripleys_add_new_fn" }
-thiserror = "1.0"
-uint = "=0.9.1"
-rust_decimal = "1.26"
-=======
-pyth-sdk-solana = "0.7.0"
-solana-program = "=1.9.18"
-spl-token = { version = "3.2.0", features=["no-entrypoint"] }
 solend-sdk = { path = "../sdk" }
 static_assertions = "1.1.0"
 switchboard-program = "0.2.0"
 switchboard-v2 = "0.1.3"
->>>>>>> 8594030a
 
 [dev-dependencies]
 assert_matches = "1.5.0"
